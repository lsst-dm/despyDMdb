#!/usr/bin/env python

"""
Higher-level DB functions used across multiple svn projects of DESDM
Modified more often than the lower-level despydb
"""

<<<<<<< HEAD
=======

>>>>>>> 62904d1e
import re
import sys
import copy
import time
import socket
from collections import OrderedDict

import despydb.desdbi as desdbi
import despydmdb.dmdb_defs as dmdbdefs
import despymisc.miscutils as miscutils

class DesDmDbi (desdbi.DesDbi):
    """
    Build on base DES db class adding DB functions used across various DM projects
    """

    def __init__(self, desfile=None, section=None):
        desdbi.DesDbi.__init__(self, desfile, section, retry=True)

    def exec_sql_expression (self, expression):
        """
        Execute an SQL expression or expressions.

        Construct and execute an SQL statement from a string containing an SQL
        expression or a list of such strings.  Return a sequence containing a
        result for each column.
        """
<<<<<<< HEAD
        if hasattr (expression, '__iter__'):
            s = ','.join (expression)
=======
        if isinstance(expression, list):
            s = ','.join(expression)
>>>>>>> 62904d1e
        else:
            s = expression

        stmt = self.get_expr_exec_format () % s
        cursor = self.cursor ()
        cursor.execute (stmt)
        res = cursor.fetchone ()
        cursor.close ()
        return res


    def get_expr_exec_format (self):
        """
        Return a format string for a statement to execute SQL expressions.

        The returned format string contains a single unnamed python subsitution
        string that expects a string containing the expressions to be executed.
        Once the expressions have been substituted into the string, the
        resulting SQL statement may be executed.

        Examples:
            expression:      con.get_expr_exec_format()
            oracle result:   SELECT %s FROM DUAL
            postgres result: SELECT %s

            expression:      con.get_expr_exec_format() % 'func1(), func2()'
            oracle result:   SELECT func1(), func2() FROM DUAL
            postgres result: SELECT func1(), func2()
        """
        return self.con.get_expr_exec_format()

    
    def get_metadata(self):
        sql = "select * from ops_metadata"
        curs = self.cursor()
        curs.execute(sql)
        desc = [d[0].lower() for d in curs.description]

        result = OrderedDict()
        for line in curs:
            d = dict(zip(desc, line))
            headername = d['file_header_name'].lower()
            columnname = d['column_name'].lower()
            if headername not in result:
                result[headername] = OrderedDict()
            if columnname not in result[headername]:
                result[headername][columnname] = d
            else:
                raise Exception("Found duplicate row in metadata (%s, %s)" % (headername, columnname))

        curs.close()
        return result


    def get_all_filetype_metadata(self):
        """
        Gets a dictionary of dictionaries or string=value pairs representing
        data from the OPS_METADATA, OPS_FILETYPE, and OPS_FILETYPE_METADATA tables.
        This is intended to provide a complete set of filetype metadata required
        during a run.
        """
        sql = """select f.filetype, f.metadata_table, f.filetype_mgmt,
                    nvl(fm.file_hdu, 'primary') file_hdu,
                    fm.status, fm.derived,
                    fm.file_header_name, m.column_name
                from OPS_METADATA m, OPS_FILETYPE f, OPS_FILETYPE_METADATA fm
                where m.file_header_name=fm.file_header_name
                    and f.filetype=fm.filetype
                    and fm.status != 'I'
                """
        curs = self.cursor()
        curs.execute(sql)
        desc = [d[0].lower() for d in curs.description]

        result = OrderedDict()
        for row in curs:
            info = dict(zip(desc, row))
            ptr = result
            ftype = info['filetype'].lower()
            if ftype not in result:
                result[ftype] = OrderedDict({'hdus': OrderedDict()})
                if info['metadata_table'] is not None:
                    result[ftype]['metadata_table'] = info['metadata_table'].lower()
                if info['filetype_mgmt'] is not None:
                    result[ftype]['filetype_mgmt'] = info['filetype_mgmt']

            if info['file_hdu'].lower() not in result[ftype]['hdus']:
                result[ftype]['hdus'][info['file_hdu'].lower()] = OrderedDict()

            ptr = result[ftype]['hdus'][info['file_hdu'].lower()]
            if info['status'].lower() not in ptr:
                ptr[info['status'].lower()] = OrderedDict()
                    
            ptr = ptr[info['status'].lower()]
            if info['derived'].lower() not in ptr:
                ptr[info['derived'].lower()] = OrderedDict()
                    
            ptr[info['derived'].lower()][info['file_header_name'].lower()] = info['column_name'].lower()

        curs.close()
        
        return result


    def get_site_info(self):
        """ Return contents of ops_site and ops_site_val tables """
        # assumes foreign key constraints so cannot have site in ops_site_val that isn't in ops_site
        
        site_info = self.query_results_dict('select * from ops_site', 'name')
        
        sql = "select name,key,val from ops_site_val"
        curs = self.cursor()
        curs.execute(sql)
        for (name, key, val) in curs:
            site_info[name][key] = val
        return site_info


    def get_archive_info(self):
        """ Return contents of ops_archive and ops_archive_val tables """
        # assumes foreign key constraints so cannot have archive in ops_archive_val that isn't in ops_archive
        
        archive_info = self.query_results_dict('select * from ops_archive', 'name')
        
        sql = "select name,key,val from ops_archive_val"
        curs = self.cursor()
        curs.execute(sql)
        for (name, key, val) in curs:
            archive_info[name][key] = val
        return archive_info


    def get_archive_transfer_info(self):
        """ Return contents of ops_archive_transfer and ops_archive_transfer_val tables """

        archive_transfer = OrderedDict()
        sql = "select src,dst,transfer from ops_archive_transfer"
        curs = self.cursor()
        curs.execute(sql)
        for row in curs:
            if row[0] not in archive_transfer:
                archive_transfer[row[0]] = OrderedDict()
            archive_transfer[row[0]][row[1]] = OrderedDict({'transfer':row[2]})

        sql = "select src,dst,key,val from ops_archive_transfer_val"
        curs = self.cursor()
        curs.execute(sql)
        for row in curs:
            if row[0] not in archive_transfer:
                miscutils.fwdebug(0, 'DESDBI_DEBUG', "WARNING: found info in ops_archive_transfer_val for src archive %s which is not in ops_archive_transfer" % row[0]) 
                archive_transfer[row[0]] = OrderedDict()
            if row[1] not in archive_transfer[row[0]]:
                miscutils.fwdebug(0, 'DESDBI_DEBUG', "WARNING: found info in ops_archive_transfer_val for dst archive %s which is not in ops_archive_transfer" % row[1]) 
                archive_transfer[row[0]][row[1]] = OrderedDict()
            archive_transfer[row[0]][row[1]][row[2]] = row[3]    
        return archive_transfer


    def get_job_file_mvmt_info(self):
        """ Return contents of ops_job_file_mvmt and ops_job_file_mvmt_val tables """
        # [site][home][target][key] = [val]  where req key is mvmtclass

        sql = "select site,home_archive,target_archive,mvmtclass from ops_job_file_mvmt"
        curs = self.cursor()
        curs.execute(sql)
        info = OrderedDict()
        for (site, home, target, mvmt) in curs:
            if home is None:
                home = 'no_archive'
             
            if target is None:
                target = 'no_archive'

            if site not in info:
                info[site]  = OrderedDict()
            if home not in info[site]:
                info[site][home]  = OrderedDict()
            info[site][home][target] = OrderedDict({'mvmtclass': mvmt})

        sql = "select site,home_archive,target_archive,key,val from ops_job_file_mvmt_val"
        curs = self.cursor()
        curs.execute(sql)
        for (site, home, target, key, val) in curs:
            if home is None:
                home = 'no_archive'
             
            if target is None:
                target = 'no_archive'

            if (site not in info or
                home not in info[site] or
                target not in info[site][home]):
                miscutils.fwdie("Error: found info in ops_job_file_mvmt_val (%s, %s, %s, %s, %s) which is not in ops_job_file_mvmt" % (site, home, target, key, val), 1) 
            info[site][home][target][key] = val   
        return info


    def load_artifact_gtt(self, filelist):
        """ insert file artifact information into global temp table """
        # filelist is list of file dictionaries
        # returns artifact GTT table name

        parsemask = miscutils.CU_PARSE_FILENAME | miscutils.CU_PARSE_EXTENSION

        # make sure table is empty before loading it
        self.empty_gtt(dmdbdefs.DB_GTT_ARTIFACT)
        
        colmap = [dmdbdefs.DB_COL_FILENAME, dmdbdefs.DB_COL_COMPRESSION,
                  dmdbdefs.DB_COL_MD5SUM, dmdbdefs.DB_COL_FILESIZE]
        rows = []
        for file in filelist:
            miscutils.fwdebug(3, 'DESDBI_DEBUG', "file = %s" % file) 
            fname = None
            comp = None
            md5sum = None
            filesize = None
            if (dmdbdefs.DB_COL_FILENAME in file or dmdbdefs.DB_COL_FILENAME.lower() in file):
                if dmdbdefs.DB_COL_COMPRESSION in file:
                    fname = file[dmdbdefs.DB_COL_FILENAME]
                    comp = file[dmdbdefs.DB_COL_COMPRESSION]
                elif dmdbdefs.DB_COL_COMPRESSION.lower() in file:
                    fname = file[dmdbdefs.DB_COL_FILENAME.lower()]
                    comp = file[dmdbdefs.DB_COL_COMPRESSION.lower()]
                elif dmdbdefs.DB_COL_FILENAME in file:
                    (fname,comp) = miscutils.parse_fullname(file[dmdbdefs.DB_COL_FILENAME], parsemask)
                else:
                    (fname,comp) = miscutils.parse_fullname(file[dmdbdefs.DB_COL_FILENAME.lower()], parsemask)
                miscutils.fwdebug(3, 'DESDBI_DEBUG', "fname=%s, comp=%s"  % (fname,comp)) 
            elif 'fullname' in file:
                (fname,comp) = miscutils.parse_fullname(file['fullname'], parsemask)
                miscutils.fwdebug(3, 'DESDBI_DEBUG', "parse_fullname: fname=%s, comp=%s"  % (fname,comp)) 
            else:
                miscutils.fwdebug(3, 'DESDBI_DEBUG', "file=%s"  % (file)) 
                raise ValueError("Invalid entry filelist (%s)" % file)

            if dmdbdefs.DB_COL_FILESIZE in file:
                filesize = file[dmdbdefs.DB_COL_FILESIZE]
            elif dmdbdefs.DB_COL_FILESIZE.lower() in file:
                filesize = file[dmdbdefs.DB_COL_FILESIZE.lower()]

            if dmdbdefs.DB_COL_MD5SUM in file:
                md5sum = file[dmdbdefs.DB_COL_MD5SUM]
            elif dmdbdefs.DB_COL_MD5SUM.lower() in file:
                md5sum = file[dmdbdefs.DB_COL_MD5SUM.lower()]

            miscutils.fwdebug(3, 'DESDBI_DEBUG', "row: fname=%s, comp=%s, filesize=%s, md5sum=%s"  % (fname,comp,filesize,md5sum)) 
            rows.append({dmdbdefs.DB_COL_FILENAME:fname,dmdbdefs.DB_COL_COMPRESSION:comp,
                         dmdbdefs.DB_COL_FILESIZE:filesize, dmdbdefs.DB_COL_MD5SUM:md5sum})

        self.insert_many(dmdbdefs.DB_GTT_ARTIFACT,colmap,rows)
        return dmdbdefs.DB_GTT_ARTIFACT


    def load_filename_gtt(self, filelist):
        """ insert filenames into filename global temp table to use in join for later query """
        # returns filename GTT table name

        # make sure table is empty before loading it
        self.empty_gtt(dmdbdefs.DB_GTT_FILENAME)
        
        colmap = [dmdbdefs.DB_COL_FILENAME,dmdbdefs.DB_COL_COMPRESSION]
        rows = []
        for file in filelist:
            fname = None
            comp = None
            if isinstance(file, basestring):
                (fname,comp) = miscutils.parse_fullname(file, miscutils.CU_PARSE_FILENAME | miscutils.CU_PARSE_EXTENSION)
            elif isinstance(file, dict) and (dmdbdefs.DB_COL_FILENAME in file or dmdbdefs.DB_COL_FILENAME.lower() in file):
                if dmdbdefs.DB_COL_COMPRESSION in file:
                    fname = file[dmdbdefs.DB_COL_FILENAME]
                    comp = file[dmdbdefs.DB_COL_COMPRESSION]
                elif dmdbdefs.DB_COL_COMPRESSION.lower() in file:
                    fname = file[dmdbdefs.DB_COL_FILENAME.lower()]
                    comp = file[dmdbdefs.DB_COL_COMPRESSION.lower()]
                elif dmdbdefs.DB_COL_FILENAME in file:
                    (fname,comp) = miscutils.parse_fullname(file[dmdbdefs.DB_COL_FILENAME], miscutils.CU_PARSE_FILENAME | miscutils.CU_PARSE_EXTENSION)
                else:
                    (fname,comp) = miscutils.parse_fullname(file[dmdbdefs.DB_COL_FILENAME.lower()], miscutils.CU_PARSE_FILENAME | miscutils.CU_PARSE_EXTENSION)
            else:
                raise ValueError("Invalid entry filelist (%s)" % file)
            rows.append({dmdbdefs.DB_COL_FILENAME:fname,dmdbdefs.DB_COL_COMPRESSION:comp})
        self.insert_many(dmdbdefs.DB_GTT_FILENAME,colmap,rows)
        return dmdbdefs.DB_GTT_FILENAME

    def load_id_gtt(self, idlist):
        self.empty_gtt(dmdbdefs.DB_GTT_ID)
        colmap = [dmdbdefs.DB_COL_ID]
        rows = []
        for desfid in idlist:
            if isinstance(desfid, int):
                rows.append({dmdbdefs.DB_COL_ID: desfid})
            else:
                raise ValueError("invalid entry idlist (%s)" % str(desfid))
        self.insert_many(dmdbdefs.DB_GTT_ID, colmap, rows)
        return dmdbdefs.DB_GTT_ID

    def empty_gtt(self, tablename):
        """ clean out temp table for when one wants separate commit/rollback control """
        # could be changed to generic empty table function, for now wanted safety check 

        if 'gtt' not in tablename.lower():
            raise ValueError("Invalid table name for a global temp table (missing GTT)")
    
        sql = "delete from %s" % tablename
        curs = self.cursor()
        curs.execute(sql)
        curs.close()


    def create_task(self, name, info_table, 
                    parent_task_id = None, root_task_id = None, i_am_root = False,
                    label = None, do_begin = False, do_commit = False):
        """ insert a row into the task table and return task id """ 

        row = {'name':name, 'info_table':info_table}

        row['id'] = self.get_seq_next_value('task_seq') # get task id

        if parent_task_id is not None:
            row['parent_task_id'] = int(parent_task_id)

        if i_am_root:
            row['root_task_id'] = row['id'] 
        elif root_task_id is not None:
            row['root_task_id'] = int(root_task_id)
        
               
        if label is not None:
            row['label'] = label 

        self.basic_insert_row('task', row)

        if do_begin:
            self.begin_task(row['id'])

        if do_commit:
            self.commit()

        return row['id']


    def begin_task(self, task_id, do_commit=False):
        """ update a row in the task table with beginning of task info """ 

        updatevals = {'start_time': self.get_current_timestamp_str(),
                      'exec_host': socket.gethostname()}
        wherevals = {'id': task_id} # get task id

        self.basic_update_row('task', updatevals, wherevals)
        if do_commit:
            self.commit()

    
    def end_task(self, task_id, status, do_commit=False):
        """ update a row in the task table with end of task info """ 
        wherevals = {}
        wherevals['id'] = task_id 

        updatevals = {}
        updatevals['end_time'] = self.get_current_timestamp_str()
        updatevals['status'] = status

        self.basic_update_row ('task', updatevals, wherevals)
        if do_commit:
            self.commit()


    def get_datafile_metadata(self,filetype):
        """ Gets a dictionary of all datafile (such as XML or fits table data files) metadata for the given filetype.
            Returns a list: [target_table_name,metadata]
        """
        TABLE = 0
        HDU = 1
        ATTRIBUTE = 2
        POSITION = 3
        COLUMN = 4
        DATATYPE = 5
        FORMAT = 6

        bindstr = self.get_named_bind_string("afiletype")
        sql = """select table_name, hdu, lower(attribute_name), position, lower(column_name), datafile_datatype, data_format
                from OPS_DATAFILE_TABLE df, OPS_DATAFILE_METADATA md
                where df.filetype = md.filetype and current_flag=1 and lower(df.filetype) = lower(""" + bindstr + """)
                order by md.attribute_name, md.POSITION"""
        result = OrderedDict()
        curs = self.cursor()
        curs.execute(sql,{"afiletype":filetype})

        tablename = None
        for row in curs:
            if tablename == None:
                tablename = row[TABLE]
            if row[HDU] not in result.keys():
                result[row[HDU]] = {}
            if row[ATTRIBUTE] not in result[row[HDU]].keys():
                result[row[HDU]][row[ATTRIBUTE]] = {}
                result[row[HDU]][row[ATTRIBUTE]]['datatype'] = row[DATATYPE]
                result[row[HDU]][row[ATTRIBUTE]]['format'] = row[FORMAT]
                result[row[HDU]][row[ATTRIBUTE]]['columns'] = []
            if len(result[row[HDU]][row[ATTRIBUTE]]['columns']) == row[POSITION]:
                result[row[HDU]][row[ATTRIBUTE]]['columns'].append(row[COLUMN])
            else:
                result[row[HDU]][row[ATTRIBUTE]]['columns'][row[POSITION]] = row[COLUMN]
        curs.close()
        if tablename is None:
            raise ValueError('Invalid filetype - missing entries in datafile tables')
        return [tablename,result]


#### Embedded simple test
if __name__ ==  '__main__' :
    dbh = DesDmDbi()
    print 'dbh = ', dbh
    if dbh.is_postgres():
        print 'Connected to postgres DB'
    elif dbh.is_oracle():
        print 'Connected to oracle DB'
    print 'which_services_file = ', dbh.which_services_file()
    print 'which_services_section = ', dbh.which_services_section()

    print dbh.get_column_names('exposure')

    cursor = dbh.cursor()
    cursor.execute ('SELECT count(*) from exposure')
    row = cursor.fetchone()
    print 'Number exposures:', row[0]
    cursor.close()
    #dbh.commit()
    dbh.close()<|MERGE_RESOLUTION|>--- conflicted
+++ resolved
@@ -1,14 +1,11 @@
 #!/usr/bin/env python
 
-"""
-Higher-level DB functions used across multiple svn projects of DESDM
+"""Higher-level DB functions used across multiple svn projects of DESDM.
+
 Modified more often than the lower-level despydb
 """
 
-<<<<<<< HEAD
-=======
-
->>>>>>> 62904d1e
+
 import re
 import sys
 import copy
@@ -20,43 +17,35 @@
 import despydmdb.dmdb_defs as dmdbdefs
 import despymisc.miscutils as miscutils
 
+
 class DesDmDbi (desdbi.DesDbi):
-    """
-    Build on base DES db class adding DB functions used across various DM projects
+    """Adds DB functions used across various DM projects.
     """
 
     def __init__(self, desfile=None, section=None):
         desdbi.DesDbi.__init__(self, desfile, section, retry=True)
 
-    def exec_sql_expression (self, expression):
-        """
-        Execute an SQL expression or expressions.
+    def exec_sql_expression(self, expression):
+        """Execute an SQL expression or expressions.
 
         Construct and execute an SQL statement from a string containing an SQL
         expression or a list of such strings.  Return a sequence containing a
         result for each column.
         """
-<<<<<<< HEAD
-        if hasattr (expression, '__iter__'):
-            s = ','.join (expression)
-=======
         if isinstance(expression, list):
             s = ','.join(expression)
->>>>>>> 62904d1e
         else:
             s = expression
 
-        stmt = self.get_expr_exec_format () % s
-        cursor = self.cursor ()
-        cursor.execute (stmt)
-        res = cursor.fetchone ()
-        cursor.close ()
+        stmt = self.get_expr_exec_format() % s
+        cursor = self.cursor()
+        cursor.execute(stmt)
+        res = cursor.fetchone()
+        cursor.close()
         return res
 
-
-    def get_expr_exec_format (self):
-        """
-        Return a format string for a statement to execute SQL expressions.
+    def get_expr_exec_format(self):
+        """Return a format string for a statement to execute SQL expressions.
 
         The returned format string contains a single unnamed python subsitution
         string that expects a string containing the expressions to be executed.
@@ -74,7 +63,6 @@
         """
         return self.con.get_expr_exec_format()
 
-    
     def get_metadata(self):
         sql = "select * from ops_metadata"
         curs = self.cursor()
@@ -83,7 +71,7 @@
 
         result = OrderedDict()
         for line in curs:
-            d = dict(zip(desc, line))
+            d = dict(list(zip(desc, line)))
             headername = d['file_header_name'].lower()
             columnname = d['column_name'].lower()
             if headername not in result:
@@ -96,13 +84,11 @@
         curs.close()
         return result
 
-
     def get_all_filetype_metadata(self):
-        """
+        """Provide a complete set of filetype metadata required during a run.
+
         Gets a dictionary of dictionaries or string=value pairs representing
         data from the OPS_METADATA, OPS_FILETYPE, and OPS_FILETYPE_METADATA tables.
-        This is intended to provide a complete set of filetype metadata required
-        during a run.
         """
         sql = """select f.filetype, f.metadata_table, f.filetype_mgmt,
                     nvl(fm.file_hdu, 'primary') file_hdu,
@@ -119,7 +105,7 @@
 
         result = OrderedDict()
         for row in curs:
-            info = dict(zip(desc, row))
+            info = dict(list(zip(desc, row)))
             ptr = result
             ftype = info['filetype'].lower()
             if ftype not in result:
@@ -135,24 +121,24 @@
             ptr = result[ftype]['hdus'][info['file_hdu'].lower()]
             if info['status'].lower() not in ptr:
                 ptr[info['status'].lower()] = OrderedDict()
-                    
+
             ptr = ptr[info['status'].lower()]
             if info['derived'].lower() not in ptr:
                 ptr[info['derived'].lower()] = OrderedDict()
-                    
+
             ptr[info['derived'].lower()][info['file_header_name'].lower()] = info['column_name'].lower()
 
         curs.close()
-        
+
         return result
 
-
     def get_site_info(self):
-        """ Return contents of ops_site and ops_site_val tables """
+        """Return contents of ops_site and ops_site_val tables.
+        """
         # assumes foreign key constraints so cannot have site in ops_site_val that isn't in ops_site
-        
+
         site_info = self.query_results_dict('select * from ops_site', 'name')
-        
+
         sql = "select name,key,val from ops_site_val"
         curs = self.cursor()
         curs.execute(sql)
@@ -160,13 +146,13 @@
             site_info[name][key] = val
         return site_info
 
-
     def get_archive_info(self):
-        """ Return contents of ops_archive and ops_archive_val tables """
+        """Return contents of ops_archive and ops_archive_val tables.
+        """
         # assumes foreign key constraints so cannot have archive in ops_archive_val that isn't in ops_archive
-        
+
         archive_info = self.query_results_dict('select * from ops_archive', 'name')
-        
+
         sql = "select name,key,val from ops_archive_val"
         curs = self.cursor()
         curs.execute(sql)
@@ -174,10 +160,9 @@
             archive_info[name][key] = val
         return archive_info
 
-
     def get_archive_transfer_info(self):
-        """ Return contents of ops_archive_transfer and ops_archive_transfer_val tables """
-
+        """Return contents of ops_archive_transfer and ops_archive_transfer_val tables.
+        """
         archive_transfer = OrderedDict()
         sql = "select src,dst,transfer from ops_archive_transfer"
         curs = self.cursor()
@@ -185,24 +170,26 @@
         for row in curs:
             if row[0] not in archive_transfer:
                 archive_transfer[row[0]] = OrderedDict()
-            archive_transfer[row[0]][row[1]] = OrderedDict({'transfer':row[2]})
+            archive_transfer[row[0]][row[1]] = OrderedDict({'transfer': row[2]})
 
         sql = "select src,dst,key,val from ops_archive_transfer_val"
         curs = self.cursor()
         curs.execute(sql)
         for row in curs:
             if row[0] not in archive_transfer:
-                miscutils.fwdebug(0, 'DESDBI_DEBUG', "WARNING: found info in ops_archive_transfer_val for src archive %s which is not in ops_archive_transfer" % row[0]) 
+                miscutils.fwdebug(
+                    0, 'DESDBI_DEBUG', "WARNING: found info in ops_archive_transfer_val for src archive %s which is not in ops_archive_transfer" % row[0])
                 archive_transfer[row[0]] = OrderedDict()
             if row[1] not in archive_transfer[row[0]]:
-                miscutils.fwdebug(0, 'DESDBI_DEBUG', "WARNING: found info in ops_archive_transfer_val for dst archive %s which is not in ops_archive_transfer" % row[1]) 
+                miscutils.fwdebug(
+                    0, 'DESDBI_DEBUG', "WARNING: found info in ops_archive_transfer_val for dst archive %s which is not in ops_archive_transfer" % row[1])
                 archive_transfer[row[0]][row[1]] = OrderedDict()
-            archive_transfer[row[0]][row[1]][row[2]] = row[3]    
+            archive_transfer[row[0]][row[1]][row[2]] = row[3]
         return archive_transfer
 
-
     def get_job_file_mvmt_info(self):
-        """ Return contents of ops_job_file_mvmt and ops_job_file_mvmt_val tables """
+        """Return contents of ops_job_file_mvmt and ops_job_file_mvmt_val tables.
+        """
         # [site][home][target][key] = [val]  where req key is mvmtclass
 
         sql = "select site,home_archive,target_archive,mvmtclass from ops_job_file_mvmt"
@@ -212,14 +199,14 @@
         for (site, home, target, mvmt) in curs:
             if home is None:
                 home = 'no_archive'
-             
+
             if target is None:
                 target = 'no_archive'
 
             if site not in info:
-                info[site]  = OrderedDict()
+                info[site] = OrderedDict()
             if home not in info[site]:
-                info[site][home]  = OrderedDict()
+                info[site][home] = OrderedDict()
             info[site][home][target] = OrderedDict({'mvmtclass': mvmt})
 
         sql = "select site,home_archive,target_archive,key,val from ops_job_file_mvmt_val"
@@ -228,20 +215,21 @@
         for (site, home, target, key, val) in curs:
             if home is None:
                 home = 'no_archive'
-             
+
             if target is None:
                 target = 'no_archive'
 
             if (site not in info or
                 home not in info[site] or
-                target not in info[site][home]):
-                miscutils.fwdie("Error: found info in ops_job_file_mvmt_val (%s, %s, %s, %s, %s) which is not in ops_job_file_mvmt" % (site, home, target, key, val), 1) 
-            info[site][home][target][key] = val   
+                    target not in info[site][home]):
+                miscutils.fwdie("Error: found info in ops_job_file_mvmt_val (%s, %s, %s, %s, %s) which is not in ops_job_file_mvmt" % (
+                    site, home, target, key, val), 1)
+            info[site][home][target][key] = val
         return info
 
-
     def load_artifact_gtt(self, filelist):
-        """ insert file artifact information into global temp table """
+        """Insert file artifact information into global temp table.
+        """
         # filelist is list of file dictionaries
         # returns artifact GTT table name
 
@@ -249,12 +237,12 @@
 
         # make sure table is empty before loading it
         self.empty_gtt(dmdbdefs.DB_GTT_ARTIFACT)
-        
+
         colmap = [dmdbdefs.DB_COL_FILENAME, dmdbdefs.DB_COL_COMPRESSION,
                   dmdbdefs.DB_COL_MD5SUM, dmdbdefs.DB_COL_FILESIZE]
         rows = []
         for file in filelist:
-            miscutils.fwdebug(3, 'DESDBI_DEBUG', "file = %s" % file) 
+            miscutils.fwdebug(3, 'DESDBI_DEBUG', "file = %s" % file)
             fname = None
             comp = None
             md5sum = None
@@ -267,15 +255,16 @@
                     fname = file[dmdbdefs.DB_COL_FILENAME.lower()]
                     comp = file[dmdbdefs.DB_COL_COMPRESSION.lower()]
                 elif dmdbdefs.DB_COL_FILENAME in file:
-                    (fname,comp) = miscutils.parse_fullname(file[dmdbdefs.DB_COL_FILENAME], parsemask)
+                    (fname, comp) = miscutils.parse_fullname(file[dmdbdefs.DB_COL_FILENAME], parsemask)
                 else:
-                    (fname,comp) = miscutils.parse_fullname(file[dmdbdefs.DB_COL_FILENAME.lower()], parsemask)
-                miscutils.fwdebug(3, 'DESDBI_DEBUG', "fname=%s, comp=%s"  % (fname,comp)) 
+                    (fname, comp) = miscutils.parse_fullname(
+                        file[dmdbdefs.DB_COL_FILENAME.lower()], parsemask)
+                miscutils.fwdebug(3, 'DESDBI_DEBUG', "fname=%s, comp=%s" % (fname, comp))
             elif 'fullname' in file:
-                (fname,comp) = miscutils.parse_fullname(file['fullname'], parsemask)
-                miscutils.fwdebug(3, 'DESDBI_DEBUG', "parse_fullname: fname=%s, comp=%s"  % (fname,comp)) 
+                (fname, comp) = miscutils.parse_fullname(file['fullname'], parsemask)
+                miscutils.fwdebug(3, 'DESDBI_DEBUG', "parse_fullname: fname=%s, comp=%s" % (fname, comp))
             else:
-                miscutils.fwdebug(3, 'DESDBI_DEBUG', "file=%s"  % (file)) 
+                miscutils.fwdebug(3, 'DESDBI_DEBUG', "file=%s" % (file))
                 raise ValueError("Invalid entry filelist (%s)" % file)
 
             if dmdbdefs.DB_COL_FILESIZE in file:
@@ -288,28 +277,32 @@
             elif dmdbdefs.DB_COL_MD5SUM.lower() in file:
                 md5sum = file[dmdbdefs.DB_COL_MD5SUM.lower()]
 
-            miscutils.fwdebug(3, 'DESDBI_DEBUG', "row: fname=%s, comp=%s, filesize=%s, md5sum=%s"  % (fname,comp,filesize,md5sum)) 
-            rows.append({dmdbdefs.DB_COL_FILENAME:fname,dmdbdefs.DB_COL_COMPRESSION:comp,
-                         dmdbdefs.DB_COL_FILESIZE:filesize, dmdbdefs.DB_COL_MD5SUM:md5sum})
-
-        self.insert_many(dmdbdefs.DB_GTT_ARTIFACT,colmap,rows)
+            miscutils.fwdebug(3, 'DESDBI_DEBUG', "row: fname=%s, comp=%s, filesize=%s, md5sum=%s" %
+                              (fname, comp, filesize, md5sum))
+            rows.append({dmdbdefs.DB_COL_FILENAME: fname, dmdbdefs.DB_COL_COMPRESSION: comp,
+                         dmdbdefs.DB_COL_FILESIZE: filesize, dmdbdefs.DB_COL_MD5SUM: md5sum})
+
+        self.insert_many(dmdbdefs.DB_GTT_ARTIFACT, colmap, rows)
         return dmdbdefs.DB_GTT_ARTIFACT
 
-
     def load_filename_gtt(self, filelist):
-        """ insert filenames into filename global temp table to use in join for later query """
+        """Insert filenames into filename global temp table.
+
+        To use in join for later query.
+        """
         # returns filename GTT table name
 
         # make sure table is empty before loading it
         self.empty_gtt(dmdbdefs.DB_GTT_FILENAME)
-        
-        colmap = [dmdbdefs.DB_COL_FILENAME,dmdbdefs.DB_COL_COMPRESSION]
+
+        colmap = [dmdbdefs.DB_COL_FILENAME, dmdbdefs.DB_COL_COMPRESSION]
         rows = []
         for file in filelist:
             fname = None
             comp = None
-            if isinstance(file, basestring):
-                (fname,comp) = miscutils.parse_fullname(file, miscutils.CU_PARSE_FILENAME | miscutils.CU_PARSE_EXTENSION)
+            if isinstance(file, str):
+                (fname, comp) = miscutils.parse_fullname(
+                    file, miscutils.CU_PARSE_FILENAME | miscutils.CU_PARSE_EXTENSION)
             elif isinstance(file, dict) and (dmdbdefs.DB_COL_FILENAME in file or dmdbdefs.DB_COL_FILENAME.lower() in file):
                 if dmdbdefs.DB_COL_COMPRESSION in file:
                     fname = file[dmdbdefs.DB_COL_FILENAME]
@@ -318,13 +311,15 @@
                     fname = file[dmdbdefs.DB_COL_FILENAME.lower()]
                     comp = file[dmdbdefs.DB_COL_COMPRESSION.lower()]
                 elif dmdbdefs.DB_COL_FILENAME in file:
-                    (fname,comp) = miscutils.parse_fullname(file[dmdbdefs.DB_COL_FILENAME], miscutils.CU_PARSE_FILENAME | miscutils.CU_PARSE_EXTENSION)
+                    (fname, comp) = miscutils.parse_fullname(
+                        file[dmdbdefs.DB_COL_FILENAME], miscutils.CU_PARSE_FILENAME | miscutils.CU_PARSE_EXTENSION)
                 else:
-                    (fname,comp) = miscutils.parse_fullname(file[dmdbdefs.DB_COL_FILENAME.lower()], miscutils.CU_PARSE_FILENAME | miscutils.CU_PARSE_EXTENSION)
+                    (fname, comp) = miscutils.parse_fullname(
+                        file[dmdbdefs.DB_COL_FILENAME.lower()], miscutils.CU_PARSE_FILENAME | miscutils.CU_PARSE_EXTENSION)
             else:
                 raise ValueError("Invalid entry filelist (%s)" % file)
-            rows.append({dmdbdefs.DB_COL_FILENAME:fname,dmdbdefs.DB_COL_COMPRESSION:comp})
-        self.insert_many(dmdbdefs.DB_GTT_FILENAME,colmap,rows)
+            rows.append({dmdbdefs.DB_COL_FILENAME: fname, dmdbdefs.DB_COL_COMPRESSION: comp})
+        self.insert_many(dmdbdefs.DB_GTT_FILENAME, colmap, rows)
         return dmdbdefs.DB_GTT_FILENAME
 
     def load_id_gtt(self, idlist):
@@ -340,24 +335,23 @@
         return dmdbdefs.DB_GTT_ID
 
     def empty_gtt(self, tablename):
-        """ clean out temp table for when one wants separate commit/rollback control """
-        # could be changed to generic empty table function, for now wanted safety check 
-
+        """Clean out temp table if one wants separate commit/rollback control.
+        """
+        # could be changed to generic empty table function, for now wanted safety check
         if 'gtt' not in tablename.lower():
             raise ValueError("Invalid table name for a global temp table (missing GTT)")
-    
+
         sql = "delete from %s" % tablename
         curs = self.cursor()
         curs.execute(sql)
         curs.close()
 
-
-    def create_task(self, name, info_table, 
-                    parent_task_id = None, root_task_id = None, i_am_root = False,
-                    label = None, do_begin = False, do_commit = False):
-        """ insert a row into the task table and return task id """ 
-
-        row = {'name':name, 'info_table':info_table}
+    def create_task(self, name, info_table,
+                    parent_task_id=None, root_task_id=None, i_am_root=False,
+                    label=None, do_begin=False, do_commit=False):
+        """Insert a row into the task table and return task id.
+        """
+        row = {'name': name, 'info_table': info_table}
 
         row['id'] = self.get_seq_next_value('task_seq') # get task id
 
@@ -365,13 +359,12 @@
             row['parent_task_id'] = int(parent_task_id)
 
         if i_am_root:
-            row['root_task_id'] = row['id'] 
+            row['root_task_id'] = row['id']
         elif root_task_id is not None:
             row['root_task_id'] = int(root_task_id)
-        
-               
+
         if label is not None:
-            row['label'] = label 
+            row['label'] = label
 
         self.basic_insert_row('task', row)
 
@@ -383,10 +376,9 @@
 
         return row['id']
 
-
     def begin_task(self, task_id, do_commit=False):
-        """ update a row in the task table with beginning of task info """ 
-
+        """Update a row in the task table with beginning of task info.
+        """
         updatevals = {'start_time': self.get_current_timestamp_str(),
                       'exec_host': socket.gethostname()}
         wherevals = {'id': task_id} # get task id
@@ -395,24 +387,24 @@
         if do_commit:
             self.commit()
 
-    
     def end_task(self, task_id, status, do_commit=False):
-        """ update a row in the task table with end of task info """ 
+        """Update a row in the task table with end of task info.
+        """
         wherevals = {}
-        wherevals['id'] = task_id 
+        wherevals['id'] = task_id
 
         updatevals = {}
         updatevals['end_time'] = self.get_current_timestamp_str()
         updatevals['status'] = status
 
-        self.basic_update_row ('task', updatevals, wherevals)
+        self.basic_update_row('task', updatevals, wherevals)
         if do_commit:
             self.commit()
 
-
-    def get_datafile_metadata(self,filetype):
-        """ Gets a dictionary of all datafile (such as XML or fits table data files) metadata for the given filetype.
-            Returns a list: [target_table_name,metadata]
+    def get_datafile_metadata(self, filetype):
+        """Gets a dictionary of all datafile (such as XML or fits table data files) metadata for the given filetype.
+
+        Returns a list: [target_table_name,metadata]
         """
         TABLE = 0
         HDU = 1
@@ -429,15 +421,15 @@
                 order by md.attribute_name, md.POSITION"""
         result = OrderedDict()
         curs = self.cursor()
-        curs.execute(sql,{"afiletype":filetype})
+        curs.execute(sql, {"afiletype": filetype})
 
         tablename = None
         for row in curs:
             if tablename == None:
                 tablename = row[TABLE]
-            if row[HDU] not in result.keys():
+            if row[HDU] not in list(result.keys()):
                 result[row[HDU]] = {}
-            if row[ATTRIBUTE] not in result[row[HDU]].keys():
+            if row[ATTRIBUTE] not in list(result[row[HDU]].keys()):
                 result[row[HDU]][row[ATTRIBUTE]] = {}
                 result[row[HDU]][row[ATTRIBUTE]]['datatype'] = row[DATATYPE]
                 result[row[HDU]][row[ATTRIBUTE]]['format'] = row[FORMAT]
@@ -449,26 +441,26 @@
         curs.close()
         if tablename is None:
             raise ValueError('Invalid filetype - missing entries in datafile tables')
-        return [tablename,result]
+        return [tablename, result]
 
 
 #### Embedded simple test
-if __name__ ==  '__main__' :
+if __name__ == '__main__':
     dbh = DesDmDbi()
-    print 'dbh = ', dbh
+    print('dbh = ', dbh)
     if dbh.is_postgres():
-        print 'Connected to postgres DB'
+        print('Connected to postgres DB')
     elif dbh.is_oracle():
-        print 'Connected to oracle DB'
-    print 'which_services_file = ', dbh.which_services_file()
-    print 'which_services_section = ', dbh.which_services_section()
-
-    print dbh.get_column_names('exposure')
+        print('Connected to oracle DB')
+    print('which_services_file = ', dbh.which_services_file())
+    print('which_services_section = ', dbh.which_services_section())
+
+    print(dbh.get_column_names('exposure'))
 
     cursor = dbh.cursor()
-    cursor.execute ('SELECT count(*) from exposure')
+    cursor.execute('SELECT count(*) from exposure')
     row = cursor.fetchone()
-    print 'Number exposures:', row[0]
+    print('Number exposures:', row[0])
     cursor.close()
     #dbh.commit()
     dbh.close()