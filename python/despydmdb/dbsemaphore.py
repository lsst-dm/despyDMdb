--- conflicted
+++ resolved
@@ -1,34 +1,28 @@
 #!/usr/bin/env python
 
+"""Using the database, provide semaphore capability.
 """
-<<<<<<< HEAD
-    Using the database, provide semaphore capability.
-"""
-=======
 
->>>>>>> 62904d1e
 
 import time
-
 import despymisc.miscutils as miscutils
 
 
 class DBSemaphore ():
-    """
-    Using the database, provide semaphore capability.
-    Currently requires Oracle
+    """Using the database, provide semaphore capability.
+
+    Currently requires Oracle.
     """
 
     def __init__(self, semname, task_id, desfile=None, section=None):
-        """
-        Create the DB connection and do the semaphore wait.
+        """Create the DB connection and do the semaphore wait.
         """
         self.desfile = desfile
         self.section = section
         self.semname = semname
         self.task_id = task_id
         self.slot = None
-        
+
         miscutils.fwdebug(3, "SEMAPHORE_DEBUG", "SEM - INFO - semname %s" % self.semname)
         miscutils.fwdebug(3, "SEMAPHORE_DEBUG", "SEM - BEG - db-specific imports")
         import despydmdb.desdmdbi as desdmdbi
@@ -38,7 +32,7 @@
         miscutils.fwdebug(3, "SEMAPHORE_DEBUG", "SEM - BEG - db connection")
         self.dbh = desdmdbi.DesDmDbi(desfile, section)
         miscutils.fwdebug(3, "SEMAPHORE_DEBUG", "SEM - END - db connection")
-        
+
         curs = self.dbh.cursor()
 
         sql = 'select count(*) from semlock where name=%s' % self.dbh.get_named_bind_string('name')
@@ -47,11 +41,11 @@
         if num_slots == 0:
             miscutils.fwdebug(0, "SEMAPHORE_DEBUG", "SEM - ERROR - no locks with name %s" % semname)
             raise ValueError('No locks with name %s' % semname)
-            
+
         self.id = self.dbh.get_seq_next_value('seminfo_seq')
-        self.dbh.basic_insert_row('seminfo', {'id': self.id, 'name': self.semname, 
-                               'request_time': self.dbh.get_current_timestamp_str(),
-                               'task_id': task_id, 'num_slots': num_slots})
+        self.dbh.basic_insert_row('seminfo', {'id': self.id, 'name': self.semname,
+                                              'request_time': self.dbh.get_current_timestamp_str(),
+                                              'task_id': task_id, 'num_slots': num_slots})
         self.dbh.commit()
 
         self.slot = curs.var(cx_Oracle.NUMBER)
@@ -59,67 +53,62 @@
         trycnt = 1
         MAXTRIES = 5
         TRYINTERVAL = 10
-        while not done and trycnt <= MAXTRIES: 
+        while not done and trycnt <= MAXTRIES:
             try:
                 miscutils.fwdebug(3, "SEMAPHORE_DEBUG", "SEM - BEG - wait")
-                curs.callproc("SEM_WAIT",[self.semname, self.slot])
+                curs.callproc("SEM_WAIT", [self.semname, self.slot])
                 miscutils.fwdebug(3, "SEMAPHORE_DEBUG", "SEM - END - wait")
                 miscutils.fwdebug(3, "SEMAPHORE_DEBUG", "SEM - INFO - slot %s" % self.slot)
                 done = True
             except Exception as e:
-                miscutils.fwdebug(0, "SEMAPHORE_DEBUG", "SEM - ERROR - %s" % str(e)) 
+                miscutils.fwdebug(0, "SEMAPHORE_DEBUG", "SEM - ERROR - %s" % str(e))
 
                 time.sleep(TRYINTERVAL)
 
                 miscutils.fwdebug(3, "SEMAPHORE_DEBUG", "SEM - BEG - remake db connection")
                 self.dbh = desdmdbi.DesDmDbi(desfile, section)
                 miscutils.fwdebug(3, "SEMAPHORE_DEBUG", "SEM - END - remake db connection")
-        
+
                 curs = self.dbh.cursor()
                 self.slot = curs.var(cx_Oracle.NUMBER)
 
-                miscutils.fwdebug(3, "SEMAPHORE_DEBUG", "SEM - BEG - dequeue") 
-                curs.callproc("SEM_DEQUEUE",[self.semname, self.slot])
-                miscutils.fwdebug(3, "SEMAPHORE_DEBUG", "SEM - END - dequeue") 
+                miscutils.fwdebug(3, "SEMAPHORE_DEBUG", "SEM - BEG - dequeue")
+                curs.callproc("SEM_DEQUEUE", [self.semname, self.slot])
+                miscutils.fwdebug(3, "SEMAPHORE_DEBUG", "SEM - END - dequeue")
 
                 trycnt += 1
 
         if done:
             # need different connection to do the commit of the grant info as commit will release lock
             dbh2 = desdmdbi.DesDmDbi(desfile, section)
-            dbh2.basic_update_row('SEMINFO', 
+            dbh2.basic_update_row('SEMINFO',
                                   {'grant_time': dbh2.get_current_timestamp_str(),
-                                     'num_requests': trycnt,
-                                     'slot': self.slot}, 
+                                   'num_requests': trycnt,
+                                   'slot': self.slot},
                                   {'id': self.id})
             dbh2.commit()
-            
-        
-        
 
     def __del__(self):
-        """ 
-        Do the semaphore signal and close DB connection
+        """Do the semaphore signal and close DB connection.
         """
         if self.slot != None:
-            try: 
+            try:
                 miscutils.fwdebug(3, "SEMAPHORE_DEBUG", "SEM - BEG - signal")
                 curs = self.dbh.cursor()
-                curs.callproc("SEM_SIGNAL",[self.semname, self.slot])
+                curs.callproc("SEM_SIGNAL", [self.semname, self.slot])
                 miscutils.fwdebug(3, "SEMAPHORE_DEBUG", "SEM - END - signal")
-                self.dbh.basic_update_row('SEMINFO', 
+                self.dbh.basic_update_row('SEMINFO',
                                           {'release_time': self.dbh.get_current_timestamp_str()},
                                           {'id': self.id})
                 self.dbh.commit()
             except Exception as e:
-                miscutils.fwdebug(0, "SEMAPHORE_DEBUG", "SEM - ERROR - %s" % str(e)) 
+                miscutils.fwdebug(0, "SEMAPHORE_DEBUG", "SEM - ERROR - %s" % str(e))
 
         self.slot = None
         self.dbh.close()
 
     def __str__(self):
-        """
-        x.__str__() <==> str(x)
+        """x.__str__() <==> str(x)
         """
         return str({'name': self.semname, 'slot': self.slot})
 
