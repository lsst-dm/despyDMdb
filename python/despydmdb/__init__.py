"""
<<<<<<< HEAD
common DESDM DB classes/functions
"""
=======
>>>>>>> 62904d1e
<|MERGE_RESOLUTION|>--- conflicted
+++ resolved
@@ -1,6 +1,2 @@
+"""Common DESDM DB classes/functions.
 """
-<<<<<<< HEAD
-common DESDM DB classes/functions
-"""
-=======
->>>>>>> 62904d1e
