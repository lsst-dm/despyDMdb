--- conflicted
+++ resolved
@@ -17,10 +17,5 @@
       packages=['despydmdb'],
       package_dir={'': 'python'},
       #scripts = bin_files,
-<<<<<<< HEAD
       data_files=[('ups',['ups/despyDMdb.table'])],
-      )
-=======
-      #data_files=[('ups',['ups/despyDMdb.table'])], # optional
-      )
->>>>>>> f0be32cc
+      )